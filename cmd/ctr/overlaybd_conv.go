/*
   Copyright The Accelerated Container Image Authors

   Licensed under the Apache License, Version 2.0 (the "License");
   you may not use this file except in compliance with the License.
   You may obtain a copy of the License at

       http://www.apache.org/licenses/LICENSE-2.0

   Unless required by applicable law or agreed to in writing, software
   distributed under the License is distributed on an "AS IS" BASIS,
   WITHOUT WARRANTIES OR CONDITIONS OF ANY KIND, either express or implied.
   See the License for the specific language governing permissions and
   limitations under the License.
*/

package main

import (
	"archive/tar"
	"bufio"
	"bytes"
	"context"
	"crypto/rand"
<<<<<<< HEAD
	"crypto/tls"
=======
	"database/sql"
>>>>>>> be33390f
	"encoding/base64"
	"encoding/json"
	"fmt"
	"io"
	"io/ioutil"
	"net/http"
	"os"
	"strings"
	"time"

	"github.com/containerd/containerd"
	"github.com/containerd/containerd/archive"
	"github.com/containerd/containerd/archive/compression"
	"github.com/containerd/containerd/cmd/ctr/commands"
	"github.com/containerd/containerd/content"
	"github.com/containerd/containerd/errdefs"
	"github.com/containerd/containerd/images"
	"github.com/containerd/containerd/leases"
	"github.com/containerd/containerd/log"
	"github.com/containerd/containerd/mount"
	"github.com/containerd/containerd/platforms"
	"github.com/containerd/containerd/reference"
	"github.com/containerd/containerd/remotes"
	"github.com/containerd/containerd/snapshots"
<<<<<<< HEAD
	"github.com/sirupsen/logrus"

=======
	_ "github.com/go-sql-driver/mysql"
>>>>>>> be33390f
	"github.com/opencontainers/go-digest"
	"github.com/opencontainers/image-spec/identity"
	ocispec "github.com/opencontainers/image-spec/specs-go/v1"
	artifactspec "github.com/oras-project/artifacts-spec/specs-go/v1"
	"github.com/pkg/errors"
	"github.com/urfave/cli"
	"golang.org/x/sync/errgroup"

	"oras.land/oras-go/v2"
	ocitarget "oras.land/oras-go/v2/content/oci"
	registry "oras.land/oras-go/v2/registry/remote"
	orasauth "oras.land/oras-go/v2/registry/remote/auth"
)

const (
	labelOverlayBDBlobDigest   = "containerd.io/snapshot/overlaybd/blob-digest"
	labelOverlayBDBlobSize     = "containerd.io/snapshot/overlaybd/blob-size"
	labelOverlayBDBlobFsType   = "containerd.io/snapshot/overlaybd/blob-fs-type"
	labelOverlayBDBlobWritable = "containerd.io/snapshot/overlaybd.writable"
	labelKeyAccelerationLayer  = "containerd.io/snapshot/overlaybd/acceleration-layer"
	labelBuildLayerFrom        = "containerd.io/snapshot/overlaybd/build.layer-from"
	labelDistributionSource    = "containerd.io/distribution.source"
)

var (
	emptyString string
	emptyDesc   ocispec.Descriptor
	emptyLayer  layer
	password    string
	username    string
	plainHTTP   bool
	insecure    bool
	configs     []string

	artifactTypeName       = "dadi.image.v1"
	convSnapshotNameFormat = "overlaybd-conv-%s"
	convLeaseNameFormat    = convSnapshotNameFormat
	convContentNameFormat  = convSnapshotNameFormat
)

type ImageConvertor interface {
	Convert(ctx context.Context, srcManifest ocispec.Manifest, fsType string) (ocispec.Descriptor, error)
}

var convertCommand = cli.Command{
	Name:        "obdconv",
	Usage:       "convert image layer into overlaybd format type",
	ArgsUsage:   "<src-image> <dst-image>",
	Description: `Export images to an OCI tar[.gz] into zfile format`,
	Flags: append(commands.RegistryFlags,
		cli.StringFlag{
			Name:  "fstype",
			Usage: "filesystem type(required), used to mount block device, support specifying mount options and mkfs options, separate fs type and options by ';', separate mount options by ',', separate mkfs options by ' '",
			Value: "ext4",
		},
		cli.StringFlag{
			Name:  "dbstr",
			Usage: "data base config string used for layer deduplication",
			Value: "",
		},
<<<<<<< HEAD
		cli.BoolFlag{
			Name:   "push-artifact",
			Usage:  "convert to OCI Artifact, add original manifest as referrer, and push to specified registry",
			Hidden: false,
		},
		cli.StringFlag{
			Name:  "username",
			Usage: "username of artifact destination registry(required), used for authenticating to destination artifact registry",
			Value: "",
		},
		cli.StringFlag{
			Name:  "password",
			Usage: "password of artifact destination registry(required), used for authenticating to destination artifact registry",
			Value: "",
		},
		cli.BoolFlag{
			Name:   "insecure",
			Usage:  "allow connections to SSL registry without certs",
			Hidden: false,
		},
		cli.BoolFlag{
			Name:   "plain-http",
			Usage:  "use plain http and not https when pushing to registry",
			Hidden: false,
		},
		cli.StringSliceFlag{
			Name:  "config",
			Usage: "auth config path",
		},
	},
=======
	),
>>>>>>> be33390f
	Action: func(context *cli.Context) error {
		logrus.SetLevel(logrus.DebugLevel)
		var (
			srcImage    = context.Args().First()
			targetImage = context.Args().Get(1)
		)

<<<<<<< HEAD
		username = context.String("username")
		password = context.String("password")
		plainHTTP = context.Bool("plain-http")
		insecure = context.Bool("insecure")
		configs = context.StringSlice("config")

		if (srcImage == "" || targetImage == "") && !context.Bool("build-baselayer-only") {
=======
		if srcImage == "" || targetImage == "" {
>>>>>>> be33390f
			return errors.New("please provide src image name(must in local) and dest image name")
		}

		cli, ctx, cancel, err := commands.NewClient(context)
		if err != nil {
			return err
		}
		defer cancel()

		ctx, done, err := cli.WithLease(ctx,
			leases.WithID(fmt.Sprintf(convLeaseNameFormat, uniquePart())),
			leases.WithExpiration(1*time.Hour),
		)
		if err != nil {
			return errors.Wrap(err, "failed to create lease")
		}
		defer done(ctx)

		var (
			sn = cli.SnapshotService("overlaybd")
			cs = cli.ContentStore()
		)

		fsType := context.String("fstype")
		fmt.Printf("filesystem type: %s\n", fsType)
		dbstr := context.String("dbstr")
		if dbstr != "" {
			fmt.Printf("database config string: %s\n", dbstr)
		}

		srcImg, err := ensureImageExist(ctx, cli, srcImage)
		if err != nil {
			return err
		}

		srcManifest, err := currentPlatformManifest(ctx, cs, srcImg)
		if err != nil {
			return errors.Wrapf(err, "failed to read manifest")
		}

		resolver, err := commands.GetResolver(ctx, context)
		if err != nil {
			return err
		}

		c, err := NewOverlaybdConvertor(ctx, cs, sn, resolver, targetImage, dbstr)
		if err != nil {
			return err
		}
		newMfstDesc, err := c.Convert(ctx, srcManifest, fsType)
		if err != nil {
			return err
		}

		newImage := images.Image{
			Name:   targetImage,
			Target: newMfstDesc,
		}
		err = createImage(ctx, cli.ImageService(), newImage)
		if err != nil {
			return err
		}
		if context.Bool("push-artifact") {
			newImageManifest, err := images.Manifest(ctx, cs, newMfstDesc, platforms.Default())
			if err != nil {
				return err
			}
			return prepareArtifactAndPush(ctx, cs, srcImg.Target(), newImageManifest, targetImage, cli.ImageService())
		}
		return nil
	},
}

type layer struct {
	desc   ocispec.Descriptor
	diffID digest.Digest
}

// contentLoader can load multiple files into content.Store service, and return an oci.v1.tar layer.
func newContentLoaderWithFsType(isAccelLayer bool, fsType string, files ...contentFile) *contentLoader {
	return &contentLoader{
		files:        files,
		isAccelLayer: isAccelLayer,
		fsType:       fsType,
	}
}

type contentFile struct {
	srcFilePath string
	dstFileName string
}

type contentLoader struct {
	files        []contentFile
	isAccelLayer bool
	fsType       string
}

func (loader *contentLoader) Load(ctx context.Context, cs content.Store) (l layer, err error) {
	refName := fmt.Sprintf(convContentNameFormat, uniquePart())
	contentWriter, err := content.OpenWriter(ctx, cs, content.WithRef(refName))
	if err != nil {
		return emptyLayer, errors.Wrapf(err, "failed to open content writer")
	}
	defer contentWriter.Close()

	srcPathList := make([]string, 0)
	digester := digest.Canonical.Digester()
	countWriter := &writeCountWrapper{w: io.MultiWriter(contentWriter, digester.Hash())}
	tarWriter := tar.NewWriter(countWriter)

	openedSrcFile := make([]*os.File, 0)
	defer func() {
		for _, each := range openedSrcFile {
			_ = each.Close()
		}
	}()

	for _, loader := range loader.files {
		srcPathList = append(srcPathList, loader.srcFilePath)
		srcFile, err := os.Open(loader.srcFilePath)
		if err != nil {
			return emptyLayer, errors.Wrapf(err, "failed to open src file of %s", loader.srcFilePath)
		}
		openedSrcFile = append(openedSrcFile, srcFile)

		fi, err := os.Stat(loader.srcFilePath)
		if err != nil {
			return emptyLayer, errors.Wrapf(err, "failed to get info of %s", loader.srcFilePath)
		}

		if err := tarWriter.WriteHeader(&tar.Header{
			Name:     loader.dstFileName,
			Mode:     0444,
			Size:     fi.Size(),
			Typeflag: tar.TypeReg,
		}); err != nil {
			return emptyLayer, errors.Wrapf(err, "failed to write tar header")
		}

		if _, err := io.Copy(tarWriter, bufio.NewReader(srcFile)); err != nil {
			return emptyLayer, errors.Wrapf(err, "failed to copy IO")
		}
	}

	if err = tarWriter.Close(); err != nil {
		return emptyLayer, errors.Wrapf(err, "failed to close tar file")
	}

	labels := map[string]string{
		labelBuildLayerFrom: strings.Join(srcPathList, ","),
	}

	if err := contentWriter.Commit(ctx, countWriter.c, digester.Digest(), content.WithLabels(labels)); err != nil {
		if !errdefs.IsAlreadyExists(err) {
			return emptyLayer, errors.Wrapf(err, "failed to commit content")
		}
	}

	l = layer{
		desc: ocispec.Descriptor{
			MediaType: ocispec.MediaTypeImageLayer,
			Digest:    digester.Digest(),
			Size:      countWriter.c,
			Annotations: map[string]string{
				labelOverlayBDBlobDigest: digester.Digest().String(),
				labelOverlayBDBlobSize:   fmt.Sprintf("%d", countWriter.c),
			},
		},
		diffID: digester.Digest(),
	}
	if loader.isAccelLayer {
		l.desc.Annotations[labelKeyAccelerationLayer] = "yes"
	}
	if loader.fsType != "" {
		l.desc.Annotations[labelOverlayBDBlobFsType] = loader.fsType
	}
	return l, nil
}

type overlaybdConvertor struct {
	ImageConvertor
	cs      content.Store
	sn      snapshots.Snapshotter
	remote  bool
	fetcher remotes.Fetcher
	pusher  remotes.Pusher
	db      *sql.DB
	host    string
	repo    string
}

func NewOverlaybdConvertor(ctx context.Context, cs content.Store, sn snapshots.Snapshotter, resolver remotes.Resolver, ref string, dbstr string) (ImageConvertor, error) {
	c := &overlaybdConvertor{
		cs:     cs,
		sn:     sn,
		remote: false,
	}
	var err error
	if dbstr != "" {
		c.remote = true
		c.db, err = sql.Open("mysql", dbstr)
		if err != nil {
			return nil, err
		}
		c.pusher, err = resolver.Pusher(ctx, ref)
		if err != nil {
			return nil, err
		}
		c.fetcher, err = resolver.Fetcher(ctx, ref)
		if err != nil {
			return nil, err
		}
		refspec, err := reference.Parse(ref)
		if err != nil {
			return nil, err
		}
		c.host = refspec.Hostname()
		c.repo = strings.TrimPrefix(refspec.Locator, c.host+"/")
	}
	return c, nil
}

func (c *overlaybdConvertor) Convert(ctx context.Context, srcManifest ocispec.Manifest, fsType string) (ocispec.Descriptor, error) {
	configData, err := content.ReadBlob(ctx, c.cs, srcManifest.Config)
	if err != nil {
		return emptyDesc, err
	}

	var srcCfg ocispec.Image
	if err := json.Unmarshal(configData, &srcCfg); err != nil {
		return emptyDesc, err
	}

	committedLayers, err := c.convertLayers(ctx, srcManifest.Layers, srcCfg.RootFS.DiffIDs, fsType)
	if err != nil {
		return emptyDesc, err
	}

	return c.commitImage(ctx, srcManifest, srcCfg, committedLayers)
}

func (c *overlaybdConvertor) commitImage(ctx context.Context, srcManifest ocispec.Manifest, imgCfg ocispec.Image, committedLayers []layer) (ocispec.Descriptor, error) {
	var copyManifest = struct {
		ocispec.Manifest `json:",omitempty"`
		// MediaType is the media type of the object this schema refers to.
		MediaType string `json:"mediaType,omitempty"`
	}{
		Manifest:  srcManifest,
		MediaType: images.MediaTypeDockerSchema2Manifest,
	}

	imgCfg.RootFS.DiffIDs = nil
	copyManifest.Layers = nil

	for _, l := range committedLayers {
		copyManifest.Layers = append(copyManifest.Layers, l.desc)
		imgCfg.RootFS.DiffIDs = append(imgCfg.RootFS.DiffIDs, l.diffID)
	}

	configData, err := json.MarshalIndent(imgCfg, "", "   ")
	if err != nil {
		return emptyDesc, errors.Wrap(err, "failed to marshal image")
	}

	config := ocispec.Descriptor{
		MediaType: srcManifest.Config.MediaType,
		Digest:    digest.Canonical.FromBytes(configData),
		Size:      int64(len(configData)),
	}

	ref := remotes.MakeRefKey(ctx, config)
	if err := content.WriteBlob(ctx, c.cs, ref, bytes.NewReader(configData), config); err != nil {
		return ocispec.Descriptor{}, errors.Wrap(err, "failed to write image config")
	}
	if c.remote {
		if err := c.pushObject(ctx, config); err != nil {
			return ocispec.Descriptor{}, errors.Wrap(err, "failed to push image config")
		}
		log.G(ctx).Infof("config pushed")
	}

	copyManifest.Manifest.Config = config
	mb, err := json.MarshalIndent(copyManifest, "", "   ")
	if err != nil {
		return emptyDesc, err
	}

	desc := ocispec.Descriptor{
		MediaType: copyManifest.MediaType,
		Digest:    digest.Canonical.FromBytes(mb),
		Size:      int64(len(mb)),
	}

	labels := map[string]string{}
	labels["containerd.io/gc.ref.content.config"] = copyManifest.Config.Digest.String()
	for i, ch := range copyManifest.Layers {
		labels[fmt.Sprintf("containerd.io/gc.ref.content.l.%d", i)] = ch.Digest.String()
	}

	ref = remotes.MakeRefKey(ctx, desc)
	if err := content.WriteBlob(ctx, c.cs, ref, bytes.NewReader(mb), desc, content.WithLabels(labels)); err != nil {
		return emptyDesc, errors.Wrap(err, "failed to write image manifest")
	}
	if c.remote {
		if err := c.pushObject(ctx, desc); err != nil {
			return ocispec.Descriptor{}, errors.Wrap(err, "failed to push image manifest")
		}
		log.G(ctx).Infof("image pushed")
	}
	return desc, nil
}

type OverlaybdLayer struct {
	Host       string
	Repo       string
	ChainID    string
	DataDigest string
	DataSize   int64
}

func (c *overlaybdConvertor) findRemote(ctx context.Context, chainID string) (ocispec.Descriptor, error) {
	row := c.db.QueryRow("select host, repo, chain_id, data_digest, data_size from overlaybd_layers where host=? and repo=? and chain_id=?", c.host, c.repo, chainID)
	// try to find in the same repo, check existence on registry
	var layer OverlaybdLayer
	if err := row.Scan(&layer.Host, &layer.Repo, &layer.ChainID, &layer.DataDigest, &layer.DataSize); err == nil {
		desc := ocispec.Descriptor{
			MediaType: ocispec.MediaTypeImageLayer,
			Digest:    digest.Digest(layer.DataDigest),
			Size:      layer.DataSize,
		}
		rc, err := c.fetcher.Fetch(ctx, desc)
		if err == nil {
			rc.Close()
			log.G(ctx).Infof("found remote layer for chainID %s", chainID)
			return desc, nil
		}
		if errdefs.IsNotFound(err) {
			// invalid record in db, which is not found in registry, remove it
			_, err := c.db.Exec("delete from overlaybd_layers where host=? and repo=? and chain_id=?", c.host, c.repo, chainID)
			if err != nil {
				return emptyDesc, errors.Wrapf(err, "failed to remove invalid record in db")
			}
		}
	}

	// found record in other repo, mount it to target repo
	rows, err := c.db.Query("select host, repo, chain_id, data_digest, data_size from overlaybd_layers where host=? and chain_id=?", c.host, chainID)
	if err != nil {
		if err == sql.ErrNoRows {
			return emptyDesc, errdefs.ErrNotFound
		}
		log.G(ctx).Infof("query error %v", err)
		return emptyDesc, err
	}
	for rows.Next() {
		var layer OverlaybdLayer
		err = rows.Scan(&layer.Host, &layer.Repo, &layer.ChainID, &layer.DataDigest, &layer.DataSize)
		if err != nil {
			continue
		}
		// try mount
		desc := ocispec.Descriptor{
			MediaType: ocispec.MediaTypeImageLayer,
			Digest:    digest.Digest(layer.DataDigest),
			Size:      layer.DataSize,
			Annotations: map[string]string{
				fmt.Sprintf("%s.%s", labelDistributionSource, c.host): layer.Repo,
			},
		}
		_, err := c.pusher.Push(ctx, desc)
		if errdefs.IsAlreadyExists(err) {
			desc.Annotations = nil
			_, err := c.db.Exec("insert into overlaybd_layers(host, repo, chain_id, data_digest, data_size) values(?, ?, ?, ?, ?)", c.host, c.repo, chainID, desc.Digest.String(), desc.Size)
			if err != nil {
				continue
			}
			log.G(ctx).Infof("mount from %s success", layer.Repo)
			log.G(ctx).Infof("found remote layer for chainID %s", chainID)
			return desc, nil
		}
	}
	log.G(ctx).Infof("layer not found in remote")
	return emptyDesc, errdefs.ErrNotFound
}

func (c *overlaybdConvertor) pushObject(ctx context.Context, desc ocispec.Descriptor) error {
	ra, err := c.cs.ReaderAt(ctx, desc)
	if err != nil {
		return err
	}
	defer ra.Close()

	cw, err := c.pusher.Push(ctx, desc)
	if err != nil {
		if errdefs.IsAlreadyExists(err) {
			return nil
		}
		return err
	}
	return content.Copy(ctx, cw, content.NewReader(ra), desc.Size, desc.Digest)
}

func (c *overlaybdConvertor) sentToRemote(ctx context.Context, desc ocispec.Descriptor, chainID string) error {
	// upload to registry
	err := c.pushObject(ctx, desc)
	if err != nil {
		return err
	}
	// update db
	_, err = c.db.Exec("insert into overlaybd_layers(host, repo, chain_id, data_digest, data_size) values(?, ?, ?, ?, ?)", c.host, c.repo, chainID, desc.Digest.String(), desc.Size)
	if err != nil {
		log.G(ctx).Warnf("failed to insert to db, err: %v", err)
		if strings.Contains(err.Error(), "Duplicate entry") {
			fmt.Printf("Conflict when inserting into db, maybe other process is converting the same blob, please try again later\n")
		}
		return err
	}
	return nil
}

// convertLayers applys image layers on overlaybd with specified filesystem and
// exports the layers based on zfile.
//
func (c *overlaybdConvertor) convertLayers(ctx context.Context, srcDescs []ocispec.Descriptor, srcDiffIDs []digest.Digest, fsType string) ([]layer, error) {
	var (
		lastParentID string = ""
		err          error
		commitLayers = make([]layer, len(srcDescs))
		chain        []digest.Digest
	)

	var sendToContentStore = func(ctx context.Context, snID string) (layer, error) {
		info, err := c.sn.Stat(ctx, snID)
		if err != nil {
			return emptyLayer, err
		}

		loader := newContentLoaderWithFsType(false, fsType, contentFile{
			info.Labels["containerd.io/snapshot/overlaybd.localcommitpath"],
			"overlaybd.commit"})
		return loader.Load(ctx, c.cs)
	}

	eg, ctx := errgroup.WithContext(ctx)
	for idx, desc := range srcDescs {
		chain = append(chain, srcDiffIDs[idx])
		chainID := identity.ChainID(chain).String()

		var remoteDesc ocispec.Descriptor

		if c.remote {
			remoteDesc, err = c.findRemote(ctx, chainID)
			if err != nil {
				if !errdefs.IsNotFound(err) {
					return nil, err
				}
			}
		}

		if c.remote && err == nil {
			key := fmt.Sprintf(convSnapshotNameFormat, chainID)
			opts := []snapshots.Opt{
				snapshots.WithLabels(map[string]string{
					"containerd.io/snapshot.ref":       key,
					"containerd.io/snapshot/image-ref": c.host + "/" + c.repo,
					labelOverlayBDBlobDigest:           remoteDesc.Digest.String(),
					labelOverlayBDBlobSize:             fmt.Sprintf("%d", remoteDesc.Size),
				}),
			}
			_, err = c.sn.Prepare(ctx, "prepare-"+key, lastParentID, opts...)
			if !errdefs.IsAlreadyExists(err) {
				// failed to prepare remote snapshot
				if err == nil {
					//rollback
					c.sn.Remove(ctx, "prepare-"+key)
				}
				return nil, errors.Wrapf(err, "failed to prepare remote snapshot")
			}
			lastParentID = key
			commitLayers[idx] = layer{
				desc: ocispec.Descriptor{
					MediaType: ocispec.MediaTypeImageLayer,
					Digest:    remoteDesc.Digest,
					Size:      remoteDesc.Size,
					Annotations: map[string]string{
						labelOverlayBDBlobDigest: remoteDesc.Digest.String(),
						labelOverlayBDBlobSize:   fmt.Sprintf("%d", remoteDesc.Size),
					},
				},
				diffID: remoteDesc.Digest,
			}
			continue
		}

		opts := []snapshots.Opt{
			snapshots.WithLabels(map[string]string{
				labelOverlayBDBlobWritable: "dir",
				labelOverlayBDBlobFsType:   fsType,
			}),
		}
		lastParentID, err = c.applyOCIV1LayerInZfile(ctx, lastParentID, desc, opts, nil)
		if err != nil {
			return nil, err
		}

		if c.remote {
			// must synchronize registry and db, can not do concurrently
			commitLayers[idx], err = sendToContentStore(ctx, lastParentID)
			if err != nil {
				return nil, err
			}
			err = c.sentToRemote(ctx, commitLayers[idx].desc, chainID)
			if err != nil {
				return nil, err
			}
		} else {
			idxI := idx
			snID := lastParentID
			eg.Go(func() error {
				var err error
				commitLayers[idxI], err = sendToContentStore(ctx, snID)
				return err
			})
		}
	}

	if err := eg.Wait(); err != nil {
		return nil, err
	}
	return commitLayers, nil
}

// applyOCIV1LayerInZfile applys the OCIv1 tarfile in zfile format and commit it.
func (c *overlaybdConvertor) applyOCIV1LayerInZfile(
	ctx context.Context,
	parentID string, // the ID of parent snapshot
	desc ocispec.Descriptor, // the descriptor of layer
	snOpts []snapshots.Opt, // apply for the commit snapshotter
	afterApply func(root string) error, // do something after apply tar stream
) (string, error) {

	ra, err := c.cs.ReaderAt(ctx, desc)
	if err != nil {
		return emptyString, errors.Wrapf(err, "failed to get reader %s from content store", desc.Digest)
	}
	defer ra.Close()

	var (
		key    string
		mounts []mount.Mount
	)

	for {
		key = fmt.Sprintf(convSnapshotNameFormat, uniquePart())
		mounts, err = c.sn.Prepare(ctx, key, parentID, snOpts...)
		if err != nil {
			// retry other key
			if errdefs.IsAlreadyExists(err) {
				continue
			}
			return emptyString, errors.Wrapf(err, "failed to preprare snapshot %q", key)
		}

		break
	}

	var (
		rollback = true
		digester = digest.Canonical.Digester()
		rc       = io.TeeReader(content.NewReader(ra), digester.Hash())
	)

	defer func() {
		if rollback {
			if rerr := c.sn.Remove(ctx, key); rerr != nil {
				log.G(ctx).WithError(rerr).WithField("key", key).Warnf("apply failure and failed to cleanup snapshot")
			}
		}
	}()

	rc, err = compression.DecompressStream(rc)
	if err != nil {
		return emptyString, errors.Wrap(err, "failed to detect layer mediatype")
	}

	if err = mount.WithTempMount(ctx, mounts, func(root string) error {
		_, err := archive.Apply(ctx, root, rc)
		if err == nil && afterApply != nil {
			err = afterApply(root)
		}
		return err
	}); err != nil {
		return emptyString, errors.Wrapf(err, "failed to apply layer in snapshot %s", key)
	}

	// Read any trailing data
	if _, err := io.Copy(ioutil.Discard, rc); err != nil {
		return emptyString, err
	}

	commitID := fmt.Sprintf(convSnapshotNameFormat, digester.Digest())
	if err = c.sn.Commit(ctx, commitID, key); err != nil {
		if !errdefs.IsAlreadyExists(err) {
			return emptyString, err
		}
	}

	rollback = err != nil
	return commitID, nil
}

func ensureImageExist(ctx context.Context, cli *containerd.Client, imageName string) (containerd.Image, error) {
	return cli.GetImage(ctx, imageName)
}

func currentPlatformManifest(ctx context.Context, cs content.Provider, img containerd.Image) (ocispec.Manifest, error) {
	return images.Manifest(ctx, cs, img.Target(), platforms.Default())
}

func createImage(ctx context.Context, is images.Store, img images.Image) error {
	for {
		if _, err := is.Create(ctx, img); err != nil {
			if !errdefs.IsAlreadyExists(err) {
				return err
			}

			if _, err := is.Update(ctx, img); err != nil {
				if errdefs.IsNotFound(err) {
					continue
				}
				return err
			}
		}
		return nil
	}
}

// NOTE: based on https://github.com/containerd/containerd/blob/v1.4.3/rootfs/apply.go#L181-L187
func uniquePart() string {
	t := time.Now()
	var b [3]byte
	// Ignore read failures, just decreases uniqueness
	rand.Read(b[:])
	return fmt.Sprintf("%d-%s", t.Nanosecond(), strings.Replace(base64.URLEncoding.EncodeToString(b[:]), "_", "-", -1))
}

type writeCountWrapper struct {
	w io.Writer
	c int64
}

func (wc *writeCountWrapper) Write(p []byte) (n int, err error) {
	n, err = wc.w.Write(p)
	wc.c += int64(n)
	return
}

func prepareArtifactAndPush(ctx context.Context, cs content.Store, srcManifestDesc ocispec.Descriptor, obdManifest ocispec.Manifest, artifactDest string, is images.Store) error {
	// create artifact
	var blobDesc []artifactspec.Descriptor
	for _, layer := range obdManifest.Layers {
		blobDesc = append(blobDesc, artifactspec.Descriptor{
			MediaType:   layer.MediaType,
			Digest:      layer.Digest,
			Size:        layer.Size,
			URLs:        layer.URLs,
			Annotations: layer.Annotations,
		})
	}
	artifactManifest := artifactspec.Manifest{
		MediaType:    "application/vnd.cncf.oras.artifact.manifest.v1+json",
		Blobs:        blobDesc,
		ArtifactType: artifactTypeName,
		Subject: artifactspec.Descriptor{
			MediaType:   srcManifestDesc.MediaType,
			Digest:      srcManifestDesc.Digest,
			Size:        srcManifestDesc.Size,
			URLs:        srcManifestDesc.URLs,
			Annotations: srcManifestDesc.Annotations,
		},
	}

	manifestBytes, err := json.MarshalIndent(artifactManifest, "", "   ")
	if err != nil {
		return err
	}
	manifestDescriptor := ocispec.Descriptor{
		MediaType: artifactspec.MediaTypeArtifactManifest,
		Digest:    digest.Canonical.FromBytes(manifestBytes),
		Size:      int64(len(manifestBytes)),
	}
	fmt.Println(manifestDescriptor)
	fmt.Println(manifestDescriptor.Digest)
	fmt.Println(artifactManifest)

	// store artifact manifest in content store
	refName := remotes.MakeRefKey(ctx, manifestDescriptor)
	labels := map[string]string{}
	labels["artifact"] = string(manifestDescriptor.Digest)
	err = content.WriteBlob(ctx, cs, refName, bytes.NewReader(manifestBytes), manifestDescriptor, content.WithLabels(labels))
	fmt.Println(cs.Info(ctx, manifestDescriptor.Digest))
	if err != nil {
		return err
	}

	// push the artifact to registry
	artifactStore, err := ocitarget.New("/var/lib/containerd/io.containerd.content.v1.content")
	if err != nil {
		return err
	}
	err = artifactStore.Tag(ctx, manifestDescriptor, refName)
	if err != nil {
		return err
	}

	// Create Repository Target
	repository, err := registry.NewRepository(artifactDest)
	if err != nil {
		return err
	}
	// Set the Repository Client Credentials
	repoClient := &orasauth.Client{
		Header: http.Header{
			"User-Agent": {"oras-go"},
		},
		Cache:      orasauth.DefaultCache,
		Credential: credentialProvider,
	}
	// Set the TSLClientConfig for HTTP client if insecure set to true
	if insecure {
		repoClient.Client = http.DefaultClient
		repoClient.Client.Transport = &http.Transport{
			TLSClientConfig: &tls.Config{
				InsecureSkipVerify: true,
			},
		}
	}
	// Set the PlainHTTP to true if specified
	repository.PlainHTTP = plainHTTP

	repository.Client = repoClient

	// Copy the artifact manifest to remote Repository
	retDesc, err := oras.Copy(ctx, artifactStore, refName, repository, artifactDest)
	if err != nil {
		return err
	}

	fmt.Println("Pushed", artifactDest)
	fmt.Println("Digest:", retDesc.Digest)
	return nil
}

func credentialProvider(ctx context.Context, registry string) (orasauth.Credential, error) {
	if username != "" || password != "" {
		return orasauth.Credential{
			Username: username,
			Password: password,
		}, nil
	}

	//TODO: handle dockerconfig
	return orasauth.EmptyCredential, nil
}<|MERGE_RESOLUTION|>--- conflicted
+++ resolved
@@ -22,11 +22,8 @@
 	"bytes"
 	"context"
 	"crypto/rand"
-<<<<<<< HEAD
 	"crypto/tls"
-=======
 	"database/sql"
->>>>>>> be33390f
 	"encoding/base64"
 	"encoding/json"
 	"fmt"
@@ -51,12 +48,9 @@
 	"github.com/containerd/containerd/reference"
 	"github.com/containerd/containerd/remotes"
 	"github.com/containerd/containerd/snapshots"
-<<<<<<< HEAD
 	"github.com/sirupsen/logrus"
 
-=======
 	_ "github.com/go-sql-driver/mysql"
->>>>>>> be33390f
 	"github.com/opencontainers/go-digest"
 	"github.com/opencontainers/image-spec/identity"
 	ocispec "github.com/opencontainers/image-spec/specs-go/v1"
@@ -117,7 +111,6 @@
 			Usage: "data base config string used for layer deduplication",
 			Value: "",
 		},
-<<<<<<< HEAD
 		cli.BoolFlag{
 			Name:   "push-artifact",
 			Usage:  "convert to OCI Artifact, add original manifest as referrer, and push to specified registry",
@@ -147,10 +140,7 @@
 			Name:  "config",
 			Usage: "auth config path",
 		},
-	},
-=======
 	),
->>>>>>> be33390f
 	Action: func(context *cli.Context) error {
 		logrus.SetLevel(logrus.DebugLevel)
 		var (
@@ -158,17 +148,13 @@
 			targetImage = context.Args().Get(1)
 		)
 
-<<<<<<< HEAD
 		username = context.String("username")
 		password = context.String("password")
 		plainHTTP = context.Bool("plain-http")
 		insecure = context.Bool("insecure")
 		configs = context.StringSlice("config")
 
-		if (srcImage == "" || targetImage == "") && !context.Bool("build-baselayer-only") {
-=======
 		if srcImage == "" || targetImage == "" {
->>>>>>> be33390f
 			return errors.New("please provide src image name(must in local) and dest image name")
 		}
 
